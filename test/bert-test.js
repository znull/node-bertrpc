--- conflicted
+++ resolved
@@ -1,14 +1,8 @@
-<<<<<<< HEAD
-var sys = require('sys'),
-    bert = require('../src/bert'),
-    test_helper = require('./test');
+var util = require('util'),
+   bert = require('../src/bert'),
+   test_helper = require('./test');
 
 test_helper.extend(GLOBAL, test_helper);
-=======
-var util = require('util'),
-   bert = require('../src/bert');
-process.mixin(GLOBAL, require('./test'));
->>>>>>> 305d9a3b
 
 var encode = bert.encode,
     decode = bert.decode,
